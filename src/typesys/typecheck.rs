--- conflicted
+++ resolved
@@ -7,15 +7,9 @@
 use crate::{
     containers::{List, Map, Symbol, Void},
     context::{Ctx, CtxErr, CtxLocation, CtxResult, ToCtx, ToCtxErr},
-<<<<<<< HEAD
     grammar::{RawConstExpr, RawExpr, RawProgram, RawTypeExpr, sort_defs},
     typed_ast::{BinOp, Expr, ExprInner, FunDefn, Program},
     typesys::{struct_uniqid, Type, ConstExpr, Variable}
-=======
-    grammar::{RawConstExpr, RawExpr, RawProgram, RawTypeExpr},
-    typed_ast::{BinOp, Expr, ExprInner, FunDefn, Program},
-    typesys::{struct_uniqid, ConstExpr, Type, Variable},
->>>>>>> 40f337db
 };
 
 use self::{
