use std::sync::Arc;
use std::{fmt::Debug, ops::Deref};

use anyhow::Context;
use dashmap::DashMap;
use tap::Tap;

use crate::{
    containers::{List, Set, Map, Symbol, Void},
    context::{Ctx, CtxErr, CtxLocation, CtxResult, ToCtx, ToCtxErr},
    grammar::{RawConstExpr, RawExpr, RawProgram, RawTypeExpr},
<<<<<<< HEAD
    typesys::{Type, ConstExpr, Variable},
    typed_ast::{Expr, Program, BinOp, ExprInner, FunDefn},
=======
    typesys::{
        struct_uniqid, typecheck::state::FunctionType, BinOp, ConstExpr, ExprInner, FunDefn, Type,
    },
>>>>>>> 65232901
};

use self::{
    facts::TypeFacts,
    state::{FunctionType, TypecheckState},
};

mod facts;
mod state;

#[derive(Clone, Copy, PartialEq, Eq, Hash, PartialOrd, Ord)]
pub struct TypeParam(Symbol);

impl Debug for TypeParam {
    fn fmt(&self, f: &mut std::fmt::Formatter<'_>) -> std::fmt::Result {
        self.0.fmt(f)
    }
}

impl Variable for TypeParam {}

#[derive(Clone, Copy, PartialEq, Eq, Hash, PartialOrd, Ord)]
pub struct CgParam(Symbol);

impl Debug for CgParam {
    fn fmt(&self, f: &mut std::fmt::Formatter<'_>) -> std::fmt::Result {
        self.0.fmt(f)
    }
}

impl Variable for CgParam {}

impl Variable for i32 {}

fn assert_subtype<Tv: Variable, Cv: Variable>(
    ctx: Option<CtxLocation>,
    a: &Type<Tv, Cv>,
    b: &Type<Tv, Cv>,
) -> CtxResult<()> {
    if !a.subtype_of(b) {
        Err(anyhow::anyhow!("expected a subtype of {:?}, got {:?} instead", b, a).with_ctx(ctx))
    } else {
        Ok(())
    }
}

/// Typechecks a whole program, resolving free variables fully.
pub fn typecheck_program(raw: Ctx<RawProgram>) -> CtxResult<Program> {
    // build the typecheck state
    // TODO: sort the definitions
    let mut state = TypecheckState::new();
    let mut fun_defs: List<FunDefn<TypeParam, CgParam>> = List::new();
    for definition in raw.definitions.iter() {
        match definition.deref() {
            crate::grammar::RawDefn::Function {
                name,
                cgvars,
                genvars,
                args,
                rettype,
                body,
            } => {
                // bind the type variables, then the CG-variables
                let istate: TypecheckState<TypeParam, CgParam> =
                    genvars.iter().fold(state.clone(), |state, sym| {
                        state.bind_type_alias(**sym, Type::Var(TypeParam(**sym)))
                    });
                let istate = cgvars.iter().fold(istate, |state, sym| {
                    state.bind_cgvar(**sym, ConstExpr::Var(CgParam(**sym)))
                });
                // now also bind the argument types
                let state_no_args = istate.clone();
                let istate = args.iter().fold(Ok::<_, CtxErr>(istate), |state, arg| {
                    let state = state?;
                    let arg_tc = typecheck_type_expr(&state_no_args, arg.bind.clone())?;
                    Ok(state.bind_var(*arg.name, arg_tc))
                })?;
                // we calculate the body type
                let (body, _) = typecheck_expr(istate.clone(), body.clone())?;
                let rettype = if let Some(rettype) = rettype {
                    let ctx = rettype.ctx();
                    let rettype = typecheck_type_expr(&state_no_args, rettype.clone())?;
                    if !body.itype.subtype_of(&rettype) {
                        return Err(anyhow::anyhow!(
                            "return type of {:?} is {:?}, contradicting annotated type {:?}",
                            name,
                            body.itype,
                            rettype
                        )
                        .with_ctx(ctx));
                    }
                    rettype
                } else {
                    body.itype.clone()
                };
                let fun_info = FunctionType {
                    free_cgvars: cgvars.iter().map(|c| CgParam(**c)).collect(),
                    free_vars: genvars.iter().map(|c| TypeParam(**c)).collect(),
                    args: args
                        .iter()
                        .map(|s| istate.lookup_var(*s.name).unwrap())
                        .collect(),
                    result: rettype,
                };
                state = state.bind_fun(**name, fun_info);
                fun_defs.push(FunDefn {
                    name: **name,
                    args: args.iter().map(|s| *s.name).collect(),
                    body,
                });
            }
            crate::grammar::RawDefn::Constant(_, _) => todo!(),
            crate::grammar::RawDefn::Struct { name, fields } => {
                let tstate = state.clone();
                state = state.bind_type_alias(
                    **name,
                    Type::Struct(
                        **name,
                        fields
                            .iter()
                            .map(|rtb| {
                                Ok((*rtb.name, typecheck_type_expr(&tstate, rtb.bind.clone())?))
                            })
                            .collect::<CtxResult<List<_>>>()?,
                    ),
                );
            }
        }
    }
    log::trace!("initial definitions created: {:?}", fun_defs);
    // time to typecheck the expression preliminarily
    let (prelim_body, _) = typecheck_expr(state, raw.body.clone())?;
    log::trace!("preliminary body created: {:?}", prelim_body);
    // MONOMORPHIZE!
    Ok(monomorphize(fun_defs, prelim_body))
}

/// Typechecks a single expression, returning a single typed ast node.
pub fn typecheck_expr<Tv: Variable, Cv: Variable>(
    state: TypecheckState<Tv, Cv>,
    raw: Ctx<RawExpr>,
) -> CtxResult<(Expr<Tv, Cv>, TypeFacts<Tv, Cv>)> {
    let recurse = |c| typecheck_expr(state.clone(), c);
    let ctx = raw.ctx();
    match raw.deref().clone() {
        RawExpr::Let(var, value, body) => {
            let value = recurse(value)?;
            let body = typecheck_expr(state.clone().bind_var(*var, value.0.itype.clone()), body)?;
            Ok((
                Expr {
                    itype: body.0.itype.clone(),
                    inner: ExprInner::Let(*var, value.0.into(), body.0.into()),
                },
                body.1.clear_mapping(*var),
            ))
        }
        RawExpr::If(c, x, y) => {
            let (c, c_facts) = recurse(c)?;
            let not_c_facts = c_facts.clone().negate_against(&state);
            let (x, x_facts) = typecheck_expr(state.clone().with_facts(&c_facts), x)?;
            let (y, y_facts) = typecheck_expr(state.clone().with_facts(&not_c_facts), y)?;
            // okay, so here's the deal.
            // "if c then x else y" is true implies either "c && x" is true, or "!c && y" is true.
            // unfortunately, we cannot really express "or" in typefacts form.
            // thus, we check if one of the branches is totally false (this is the case when this "if" is autogenerated from && or ||)
            // then we take the other branch.
            let result_facts = if x.itype.always_falsy() {
                not_c_facts.union(y_facts)
            } else if y.itype.always_falsy() {
                dbg!(c_facts.union(x_facts))
            } else {
                TypeFacts::empty()
            };
            Ok((
                Expr {
                    itype: x.itype.smart_union(&y.itype),
                    inner: ExprInner::If(c.into(), x.into(), y.into()),
                },
                result_facts,
            ))
        }
        RawExpr::BinOp(op, a, b) => {
            let (a_expr, _) = recurse(a.clone())?;
            let (b_expr, _) = recurse(b.clone())?;
            let op = *op.deref();
            // both must be numbers
            let check_nats = || {
                assert_subtype(ctx, &a_expr.itype, &Type::all_nat())?;
                assert_subtype(ctx, &b_expr.itype, &Type::all_nat())?;
                let template: Type<Void, i32> =
                    Type::NatRange(ConstExpr::Var(0), ConstExpr::Var(1));
                let a_range = template.unify_cvars(&a_expr.itype).unwrap();
                let b_range = template.unify_cvars(&b_expr.itype).unwrap();
                Ok::<_, CtxErr>((a_range, b_range))
            };
            match op {
                crate::grammar::BinOp::Add => {
                    let (a_range, b_range) = check_nats()?;
                    log::trace!("a_range = {:?}, b_range = {:?}", a_range, b_range);
                    // add the two ranges
                    let lower_bound =
                        ConstExpr::Plus(a_range[&0].clone().into(), b_range[&0].clone().into())
                            .simplify();
                    let upper_bound =
                        ConstExpr::Plus(a_range[&1].clone().into(), b_range[&1].clone().into())
                            .simplify();
                    Ok((
                        Expr {
                            itype: Type::NatRange(lower_bound, upper_bound).fix_natrange(),
                            inner: ExprInner::BinOp(BinOp::Add, a_expr.into(), b_expr.into()),
                        },
                        TypeFacts::empty(),
                    ))
                }
                crate::grammar::BinOp::Sub => {
                    check_nats()?;
                    // cannot subtract CGs correctly at the moment
                    Ok((
                        Expr {
                            itype: Type::all_nat(),
                            inner: ExprInner::BinOp(BinOp::Sub, a_expr.into(), b_expr.into()),
                        },
                        TypeFacts::empty(),
                    ))
                }
                crate::grammar::BinOp::Mul => {
                    let (a_range, b_range) = check_nats()?;
                    // add the two ranges
                    let lower_bound =
                        ConstExpr::Mult(a_range[&0].clone().into(), b_range[&0].clone().into())
                            .simplify();
                    let upper_bound =
                        ConstExpr::Mult(a_range[&1].clone().into(), b_range[&1].clone().into())
                            .simplify();
                    Ok((
                        Expr {
                            itype: Type::NatRange(lower_bound, upper_bound).fix_natrange(),
                            inner: ExprInner::BinOp(BinOp::Mul, a_expr.into(), b_expr.into()),
                        },
                        TypeFacts::empty(),
                    ))
                }
                // cannot divide CGs correctly at the moment
                crate::grammar::BinOp::Div => {
                    check_nats()?;
                    Ok((
                        Expr {
                            itype: Type::all_nat(),
                            inner: ExprInner::BinOp(BinOp::Div, a_expr.into(), b_expr.into()),
                        },
                        TypeFacts::empty(),
                    ))
                }
                // don't check for nats
                crate::grammar::BinOp::Eq => {
                    if !a_expr.itype.subtype_of(&b_expr.itype)
                        && !b_expr.itype.subtype_of(&a_expr.itype)
                    {
                        Err(anyhow::anyhow!(
                            "cannot compare equality for incomparable types {:?} and {:?}",
                            a_expr.itype,
                            b_expr.itype
                        )
                        .with_ctx(ctx))
                    } else {
                        Ok((
                            Expr {
                                itype: Type::NatRange(0.into(), 1.into()),
                                inner: ExprInner::BinOp(BinOp::Eq, a_expr.into(), b_expr.into()),
                            },
                            TypeFacts::empty(),
                        ))
                    }
                }
                crate::grammar::BinOp::Append => {
                    // vector append
                    Ok((
                        Expr {
                            itype: a_expr
                                .itype
                                .append(&b_expr.itype)
                                .context(format!(
                                    "cannot append values of types {:?} and {:?}",
                                    a_expr.itype, b_expr.itype
                                ))
                                .err_ctx(ctx)?,
                            inner: ExprInner::BinOp(BinOp::Append, a_expr.into(), b_expr.into()),
                        },
                        TypeFacts::empty(),
                    ))
                }
                crate::grammar::BinOp::Lor => {
                    // Desugar!
                    let desugared =
                        RawExpr::If(a, RawExpr::LitNum(1u8.into()).into(), b).with_ctx(ctx);
                    recurse(desugared)
                }
                crate::grammar::BinOp::Land => {
                    // Desugar!
                    let desugared =
                        RawExpr::If(a, b, RawExpr::LitNum(0u8.into()).into()).with_ctx(ctx);
                    recurse(desugared)
                }
                crate::grammar::BinOp::Lnot => todo!(),
            }
        }
        RawExpr::LitNum(num) => Ok((
            Expr {
                itype: Type::NatRange(num.into(), num.into()),
                inner: ExprInner::LitNum(num),
            },
            TypeFacts::empty(),
        )),
        RawExpr::Var(v) => {
            let itype = state
                .lookup_var(v)
                .context("undefined variable")
                .err_ctx(ctx)?;
            Ok((
                Expr {
                    itype,
                    inner: ExprInner::Var(v),
                },
                TypeFacts::empty(),
            ))
        }
        RawExpr::Apply(f, args) => {
            if let RawExpr::Var(f) = f.deref() {
                let ftype = state
                    .lookup_fun(*f)
                    .context(format!("undefined function: {:?}", f))
                    .err_ctx(ctx)?;
                if ftype.args.len() != args.len() {
                    Err(anyhow::anyhow!(
                        "calling function {} with the wrong arity (expected {}, got {})",
                        f,
                        ftype.args.len(),
                        args.len()
                    )
                    .with_ctx(ctx))
                } else {
                    // create a mapping for the CG-vars
                    let typechecked_args = args
                        .iter()
                        .map(|a| Ok(recurse(a.clone())?.0))
                        .collect::<CtxResult<List<_>>>()?;
                    let generic_mapping = ftype
                        .args
                        .iter()
                        .zip(typechecked_args.iter())
                        .map(|(arg_type, arg)| {
                            let actual_arg_type = arg.itype.clone();
                            arg_type.unify_tvars(&actual_arg_type).unwrap_or_default()
                        })
                        .reduce(|a, b| a.union_with(b, |a, b| a.smart_union(&b)))
                        .unwrap_or_default();
                    let cg_mapping = ftype
                        .args
                        .iter()
                        .zip(typechecked_args.iter())
                        .map(|(arg_type, arg)| {
                            let actual_arg_type = arg.itype.clone();
                            arg_type.unify_cvars(&actual_arg_type).unwrap_or_default()
                        })
                        .reduce(|a, b| a.union_with(b, |a, _| a))
                        .unwrap_or_default();
                    for (arg, required_type) in typechecked_args.iter().zip(ftype.args.iter()) {
                        let required_type = required_type
                            .try_fill_tvars(|tv| generic_mapping.get(tv).cloned())
                            .and_then(|t| t.try_fill_cvars(|cv| cg_mapping.get(cv).cloned()))
                            .context(format!(
                                "cannot fill type variables in argument type {:?}, given concrete {:?}",
                                required_type,
                                arg.itype
                            ))
                            .err_ctx(ctx)?;
                        if !arg.itype.subtype_of(&required_type) {
                            return Err(anyhow::anyhow!(
                                "argument of type {:?} instead of required {:?}",
                                arg.itype,
                                required_type
                            )
                            .with_ctx(ctx));
                        }
                    }
                    Ok((
                        Expr {
                            itype: ftype
                                .result
                                .try_fill_tvars(|tv| generic_mapping.get(tv).cloned())
                                .and_then(|t| t.try_fill_cvars(|cv| cg_mapping.get(cv).cloned()))
                                .context(format!(
                                    "cannot fill type variables in result type {:?}",
                                    ftype.result
                                ))
                                .err_ctx(ctx)?,
                            inner: if generic_mapping.is_empty() && cg_mapping.is_empty() {
                                ExprInner::Apply(*f, typechecked_args)
                            } else {
                                ExprInner::ApplyGeneric(
                                    *f,
                                    generic_mapping,
                                    cg_mapping,
                                    typechecked_args,
                                )
                            },
                        },
                        TypeFacts::empty(),
                    ))
                }
            } else {
                Err(
                    anyhow::anyhow!("cannot call anything other than a function literal")
                        .with_ctx(ctx),
                )
            }
        }
        RawExpr::Field(a, f) => {
            let a = recurse(a)?.0;
            if let Type::Struct(_, fields) = a.itype.clone() {
                let idx = fields
                    .iter()
                    .enumerate()
                    .find(|(_, (s, _))| *s == *f)
                    .map(|a| (a.0, a.1 .1.clone()));
                if let Some((idx, t)) = idx {
                    return Ok((
                        Expr {
                            itype: t,
                            inner: ExprInner::VectorRef(
                                a.into(),
                                Expr {
                                    itype: Type::all_nat(),
                                    inner: ExprInner::LitNum(((idx + 1) as u64).into()),
                                }
                                .into(),
                            ),
                        },
                        TypeFacts::empty(),
                    ));
                }
            }
            Err(
                anyhow::anyhow!("value of type {:?} has no field named {:?}", a.itype, f)
                    .with_ctx(f.ctx()),
            )
        }
        RawExpr::VectorRef(v, i) => {
            let (v, _) = recurse(v)?;
            let (i, _) = recurse(i)?;
            let restype = type_vector_ref(&v.itype, &i.itype).err_ctx(ctx)?;
            Ok((
                Expr {
                    itype: restype,
                    inner: ExprInner::VectorRef(v.into(), i.into()),
                },
                TypeFacts::empty(),
            ))
        }
        RawExpr::VectorUpdate(v, i, x) => {
            let (v, _) = recurse(v)?;
            let (i, _) = recurse(i)?;
            let (x, _) = recurse(x)?;
            // "pretend" to index to ensure the vector is of the right length
            let at_i = type_vector_ref(&v.itype, &i.itype)?;
            if !x.itype.subtype_of(&at_i) {
                Err(anyhow::anyhow!("cannot update vector of type {:?} at position of type {:?} with incompatible type {:?}", v.itype, i.itype, x.itype).with_ctx(ctx))
            } else {
                Ok((
                    Expr {
                        itype: v.itype.clone(),
                        inner: ExprInner::VectorUpdate(v.into(), i.into(), x.into()),
                    },
                    TypeFacts::empty(),
                ))
            }
        }
        RawExpr::IsType(x, y) => {
            state
                .lookup_var(x)
                .context("undefined variable")
                .err_ctx(ctx)?;
            let t = typecheck_type_expr(&state, y)?;
            Ok((
                Expr {
                    itype: Type::NatRange(0.into(), 1.into()),
                    inner: ExprInner::IsType(x, t.clone()),
                },
                TypeFacts::empty().with_mapping(x, t),
            ))
        }
        RawExpr::AsType(inner, t) => {
            let (inner, inner_facts) = recurse(inner)?;
            let t = typecheck_type_expr(&state, t)?;
            if !inner.itype.subtype_of(&t) {
                Err(anyhow::anyhow!(
                    "cannot cast type {:?} to non-supertype {:?}",
                    inner.itype,
                    t
                )
                .with_ctx(ctx))
            } else {
                Ok((
                    Expr {
                        itype: t,
                        inner: inner.inner,
                    },
                    inner_facts,
                ))
            }
        }
        RawExpr::LitVec(vv) => {
            let vv: CtxResult<List<_>> = vv.into_iter().map(|a| Ok(recurse(a)?.0)).collect();
            let vv = vv?;
            Ok((
                Expr {
                    itype: Type::Vector(vv.iter().map(|v| v.itype.clone()).collect()),
                    inner: ExprInner::LitVec(vv),
                },
                TypeFacts::empty(),
            ))
        }
        RawExpr::CgVar(cgv) => {
            let maps_to = state
                .lookup_cgvar(cgv)
                .context(format!("undefined constant-generic variable {:?}", cgv))
                .err_ctx(ctx)?;
            Ok((
                Expr {
                    itype: Type::NatRange(maps_to.clone(), maps_to.clone()),
                    inner: ExprInner::LitConst(maps_to),
                },
                TypeFacts::empty(),
            ))
        }
        RawExpr::VectorSlice(v, l, r) => {
            // TODO: producing vectors with uncertain lengths
            // TODO: special-case when v is a written-out vector and l and r are both constants
            let v = recurse(v)?.0;
            let v_length =
                Type::<Void, Symbol>::Vectorof(Type::Any.into(), ConstExpr::Var(Symbol::from("n")))
                    .unify_cvars(&v.itype)
                    .and_then(|h| h.get(&Symbol::from("n")).cloned())
                    .context(format!("type {:?} cannot be sliced into", &v.itype))?;
            let l = recurse(l)?.0;
            let r = recurse(r)?.0;
            let l_num = Type::NatRange::<Void, Symbol>(
                ConstExpr::Var(Symbol::from("a")),
                ConstExpr::Var(Symbol::from("a")),
            )
            .unify_cvars(&l.itype)
            .and_then(|h| h.get(&Symbol::from("a")).cloned());
            let r_num = Type::NatRange::<Void, Symbol>(
                ConstExpr::Var(Symbol::from("a")),
                ConstExpr::Var(Symbol::from("a")),
            )
            .unify_cvars(&r.itype)
            .and_then(|h| h.get(&Symbol::from("a")).cloned());
            if let (Some(l_num), Some(r_num)) = (l_num, r_num) {
                if !l_num.leq(&r_num) {
                    Err(anyhow::anyhow!(
                        "left bound of vector slice {:?} is bigger than right bound {:?}",
                        l_num,
                        r_num
                    )
                    .with_ctx(ctx))
                } else if !r_num.leq(&v_length) {
                    Err(anyhow::anyhow!(
                        "right bound of vector slice {:?} is too big for vector of length {:?}",
                        r_num,
                        v_length
                    )
                    .with_ctx(ctx))
                } else {
                    let new_length = r_num
                        .checked_sub(&l_num)
                        .context(format!(
                            "cannot subtract {:?} - {:?} to compute length of sliced vector",
                            r_num, l_num
                        ))
                        .err_ctx(ctx)?;
                    Ok((
                        Expr {
                            itype: Type::Vectorof(
                                v.itype.index(None).unwrap().into_owned().into(),
                                new_length,
                            ),
                            inner: ExprInner::VectorSlice(v.into(), l.into(), r.into()),
                        },
                        TypeFacts::empty(),
                    ))
                }
            } else {
                Err(anyhow::anyhow!(
                    "cannot resolve slice indices (of types {:?} and {:?}) to single numbers",
                    l.itype,
                    r.itype
                )
                .with_ctx(ctx))
            }
        }
        RawExpr::LitStruct(name, fields) => {
            let stype = state
                .lookup_type_alias(name)
                .context(format!("undefined struct type {:?}", name))
                .err_ctx(ctx)?;
            if let Type::Struct(_, ifields) = &stype {
                if fields.len() != ifields.len() {
                    Err(anyhow::anyhow!(
                        "struct {:?} needs {} fields, got {} instead",
                        name,
                        ifields.len(),
                        fields.len()
                    )
                    .with_ctx(ctx))
                } else {
                    let mut args = ifields.iter().map(|(fname, correct_t)| {
                        let actual = recurse(fields[fname].clone())?.0;
                        if !actual.itype.subtype_of(correct_t) {
                            Err(anyhow::anyhow!("field {:?}.{:?} must be of type {:?}, but given a value of type {:?}", name, fname, correct_t, actual.itype).with_ctx(fields[fname].ctx()))
                        } else {
                            Ok(actual)
                        }
                    }).collect::<CtxResult<Vec<_>>>()?;
                    let sid = struct_uniqid(name);
                    args.insert(
                        0,
                        Expr {
                            itype: Type::all_nat(),
                            inner: ExprInner::LitNum(sid),
                        },
                    );
                    Ok((
                        Expr {
                            itype: stype.clone(),
                            inner: ExprInner::LitVec(args),
                        },
                        TypeFacts::empty(),
                    ))
                }
            } else {
                Err(anyhow::anyhow!(
                    "type {:?} is not a struct and can't be instantiated like one",
                    name
                )
                .with_ctx(ctx))
            }
        }
    }
}

fn type_vector_ref<Tv: Variable, Cv: Variable>(
    vtype: &Type<Tv, Cv>,
    itype: &Type<Tv, Cv>,
) -> anyhow::Result<Type<Tv, Cv>> {
    // first, we unify the vector to [Any; n] in order to get the length
    let v_length =
        Type::<Void, Symbol>::Vectorof(Type::Any.into(), ConstExpr::Var(Symbol::from("n")))
            .unify_cvars(vtype)
            .and_then(|h| h.get(&Symbol::from("n")).cloned())
            .context(format!("type {:?} cannot be indexed into", vtype))?;
    log::trace!("indexing into vector of length {:?}", v_length);
    // then, we unify the index into a range to see whether it's correct.
    let i_params = Type::<Void, Symbol>::NatRange(
        ConstExpr::Var(Symbol::from("a")),
        ConstExpr::Var(Symbol::from("b")),
    )
    .unify_cvars(itype)
    .unwrap_or_default();
    let i_lower_bound = i_params.get(&Symbol::from("a")).cloned().context(format!(
        "vector index of type {:?} has no lower bound",
        itype
    ))?;
    let i_upper_bound = i_params.get(&Symbol::from("b")).cloned().context(format!(
        "vector index of type {:?} has no upper bound",
        itype
    ))?;
    if !i_upper_bound.add1().leq(&v_length) {
        Err(anyhow::anyhow!(
            "cannot index into vector {:?} of length {:?} with something of type {:?}",
            vtype,
            v_length,
            itype
        ))
    } else {
        Ok(if i_upper_bound.leq(&i_lower_bound) {
            vtype.index(Some(&i_upper_bound)).unwrap().into_owned()
        } else {
            vtype.index(None).unwrap().into_owned()
        })
    }
}

fn typecheck_type_expr<Tv: Variable, Cv: Variable>(
    state: &TypecheckState<Tv, Cv>,
    raw: Ctx<RawTypeExpr>,
) -> CtxResult<Type<Tv, Cv>> {
    match raw.deref().clone() {
        RawTypeExpr::Sym(s) => {
            if s == Symbol::from("Nat") {
                Ok(Type::all_nat())
            } else if s == Symbol::from("Any") {
                Ok(Type::Any)
            } else {
                state
                    .lookup_type_alias(s)
                    .context(format!("undefined type {}", s))
                    .err_ctx(raw.ctx())
            }
        }
        RawTypeExpr::Union(a, b) => {
            Ok(typecheck_type_expr(state, a)?.smart_union(&typecheck_type_expr(state, b)?))
        }
        RawTypeExpr::Vector(tt) => {
            let processed_tt: CtxResult<List<_>> = tt
                .into_iter()
                .map(|t| typecheck_type_expr(state, t))
                .collect();
            Ok(Type::Vector(processed_tt?))
        }
        RawTypeExpr::Vectorof(t, n) => {
            let t = typecheck_type_expr(state, t)?;
            let n = typecheck_const_expr(state, n)?;
            Ok(Type::Vectorof(t.into(), n))
        }
        RawTypeExpr::NatRange(a, b) => {
            let a = typecheck_const_expr(state, a)?;
            let b = typecheck_const_expr(state, b)?;
            Ok(Type::NatRange(a, b))
        }
    }
}

fn typecheck_const_expr<Tv: Variable, Cv: Variable>(
    state: &TypecheckState<Tv, Cv>,
    raw: Ctx<RawConstExpr>,
) -> CtxResult<ConstExpr<Cv>> {
    match raw.deref() {
        RawConstExpr::Sym(s) => Ok(state
            .lookup_cgvar(*s)
            .context("no cgvar")
            .err_ctx(raw.ctx())?),
        RawConstExpr::Lit(a) => Ok(ConstExpr::Literal(*a)),
        RawConstExpr::Plus(a, b) => Ok(ConstExpr::Plus(
            typecheck_const_expr(state, a.clone())?.into(),
            typecheck_const_expr(state, b.clone())?.into(),
        )),
        RawConstExpr::Mult(a, b) => Ok(ConstExpr::Mult(
            typecheck_const_expr(state, a.clone())?.into(),
            typecheck_const_expr(state, b.clone())?.into(),
        )),
    }
}


/// Monomorphizes a set of function definitions and a "preliminary" body into a fully degenericized version.
///
/// Uses monomorphization for const-generics and type erasure for "normal" generics. But that's unspecified.
pub fn monomorphize(
    fun_defs: List<FunDefn<TypeParam, CgParam>>,
    body: Expr<TypeParam, CgParam>,
) -> Program {
    // The basic idea is to identify all calls to generic functions, replacing them with non-generic calls to generated functions.
    let monomorph_collector = DashMap::new();
    let body = monomorphize_inner(
        &fun_defs.into_iter().map(|fd| (fd.name, fd)).collect(),
        &body,
        &monomorph_collector,
        &Map::new(),
        &Map::new(),
    );
    Program {
        fun_defs: monomorph_collector.into_iter().map(|x| x.1).collect(),
        body,
    }
}

fn monomorphize_inner(
    fun_defs: &Map<Symbol, FunDefn<TypeParam, CgParam>>,
    body: &Expr<TypeParam, CgParam>,
    mangled: &DashMap<Symbol, FunDefn>,
    tvar_scope: &Map<TypeParam, Type>,
    cvar_scope: &Map<CgParam, ConstExpr<Void>>,
) -> Expr {
    let recurse = |b| monomorphize_inner(fun_defs, b, mangled, tvar_scope, cvar_scope);
    Expr {
        inner: match body.inner.clone() {
            ExprInner::BinOp(op, a, b) => {
                ExprInner::BinOp(op, recurse(&a).into(), recurse(&b).into())
            }
            ExprInner::If(cond, a, b) => ExprInner::If(
                recurse(&cond).into(),
                recurse(&a).into(),
                recurse(&b).into(),
            ),
            ExprInner::Let(s, b, i) => ExprInner::Let(s, recurse(&b).into(), recurse(&i).into()),
            ExprInner::Apply(f, args) => {
                // we must monomorphize the function too
                if mangled.get(&f).is_none() {
                    let noo = recurse(&fun_defs.get(&f).unwrap().body);
                    mangled.insert(
                        f,
                        FunDefn {
                            name: f,
                            args: fun_defs.get(&f).unwrap().args.clone(),
                            body: noo,
                        },
                    );
                }
                ExprInner::Apply(f, args.iter().map(|a| recurse(a)).collect())
            }
            ExprInner::ApplyGeneric(f, tvars, cvars, args) => {
                // generate a monomorphized version
                let mangler = blake3::hash(format!("{:?}_{:?}", tvars, cvars).as_bytes()).to_hex()
                    [..16]
                    .to_string();
                let mangled_name = if tvars.is_empty() && cvars.is_empty() {
                    f
                } else {
                    Symbol::from(format!("{:?}_{}", f, mangler).as_str())
                };
                log::trace!("making up a mangled name {:?}!", mangled_name);
                // if we have a monomorphized version already, we just call that.
                // otherwise, we must populate the table now
                if mangled.get(&mangled_name).is_none() {
                    let unmangled_fundef = fun_defs.get(&f).cloned().unwrap();
                    let noo = monomorphize_inner(
                        fun_defs,
                        &unmangled_fundef.body,
                        mangled,
                        &tvar_scope.clone().tap_mut(|tvs| {
                            for (k, v) in tvars.iter() {
                                tvs.insert(
                                    *k,
                                    v.fill_cvars(|c| cvar_scope.get(c).cloned().unwrap())
                                        .fill_tvars(|t| tvar_scope.get(t).cloned().unwrap()),
                                );
                            }
                        }),
                        &cvar_scope.clone().tap_mut(|cvs| {
                            for (k, v) in cvars.iter() {
                                cvs.insert(*k, v.fill(|cv| cvar_scope.get(cv).cloned().unwrap()));
                            }
                        }),
                    );
                    mangled.insert(
                        mangled_name,
                        FunDefn {
                            name: mangled_name,
                            args: unmangled_fundef.args,
                            body: noo,
                        },
                    );
                }
                ExprInner::Apply(mangled_name, args.iter().map(|a| recurse(a)).collect())
            }
            ExprInner::LitNum(v) => ExprInner::LitNum(v),
            ExprInner::LitVec(lv) => ExprInner::LitVec(lv.iter().map(|a| recurse(a)).collect()),
            ExprInner::Var(v) => ExprInner::Var(v),
            ExprInner::IsType(a, b) => ExprInner::IsType(
                a,
                b.fill_cvars(|c| cvar_scope.get(c).cloned().unwrap())
                    .fill_tvars(|t| tvar_scope.get(t).cloned().unwrap()),
            ),
            ExprInner::VectorRef(v, i) => {
                ExprInner::VectorRef(recurse(&v).into(), recurse(&i).into())
            }
            ExprInner::VectorUpdate(v, i, n) => {
                ExprInner::VectorUpdate(recurse(&v).into(), recurse(&i).into(), recurse(&n).into())
            }
            ExprInner::LitConst(cexpr) => ExprInner::LitNum(
                cexpr
                    .fill(|c| cvar_scope.get(c).cloned().unwrap())
                    .try_eval()
                    .unwrap(),
            ),
            ExprInner::VectorSlice(v, i, j) => {
                ExprInner::VectorSlice(recurse(&v).into(), recurse(&i).into(), recurse(&j).into())
            }
        },
        itype: body
            .itype
            .fill_cvars(|c| cvar_scope.get(c).cloned().unwrap())
            .fill_tvars(|t| tvar_scope.get(t).cloned().unwrap()),
    }
}

#[cfg(test)]
mod tests {

    use log::LevelFilter;

    use super::*;
    use crate::{containers::Void, context::ModuleId, grammar::parse_program};

    #[test]
    fn typecheck_simple() {
        init_logs();
        let state: TypecheckState<Void, Void> = TypecheckState::new();
        let module = ModuleId(Symbol::from("whatever.melo"));
        eprintln!(
            "{:#?}",
            typecheck_expr(
                state,
                parse_program("1 as Nat", module).unwrap().body.clone()
            )
            .unwrap()
        );
    }

    #[test]
    fn typecheck_whole() {
        init_logs();
        let module = ModuleId(Symbol::from("whatever.melo"));
        eprintln!(
            "{:#?}",
            typecheck_program(
                parse_program(
                    r"
def succ<$n>(x: {$n..$n}) = $n + 1
def peel<$n>(x : {$n+1..$n+1}) = $n
--- 
peel(peel(succ(succ(0))))
                ",
                    module
                )
                .unwrap()
            )
            .unwrap()
        );
    }

    fn init_logs() {
        let _ = env_logger::builder()
            .is_test(true)
            .format_timestamp(None)
            .filter_level(LevelFilter::Trace)
            .try_init();
    }
}<|MERGE_RESOLUTION|>--- conflicted
+++ resolved
@@ -9,14 +9,8 @@
     containers::{List, Set, Map, Symbol, Void},
     context::{Ctx, CtxErr, CtxLocation, CtxResult, ToCtx, ToCtxErr},
     grammar::{RawConstExpr, RawExpr, RawProgram, RawTypeExpr},
-<<<<<<< HEAD
-    typesys::{Type, ConstExpr, Variable},
+    typesys::{struct_uniqid, Type, ConstExpr, Variable},
     typed_ast::{Expr, Program, BinOp, ExprInner, FunDefn},
-=======
-    typesys::{
-        struct_uniqid, typecheck::state::FunctionType, BinOp, ConstExpr, ExprInner, FunDefn, Type,
-    },
->>>>>>> 65232901
 };
 
 use self::{
